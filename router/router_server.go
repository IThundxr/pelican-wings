package router

import (
	"context"
	"net/http"
	"os"
	"path/filepath"
	"strconv"
	"strings"

	"github.com/pelican-dev/wings/config"

	"emperror.dev/errors"
	"github.com/apex/log"
	"github.com/gin-gonic/gin"

	"github.com/pelican-dev/wings/router/downloader"
	"github.com/pelican-dev/wings/router/middleware"
	"github.com/pelican-dev/wings/router/tokens"
	"github.com/pelican-dev/wings/server"
	"github.com/pelican-dev/wings/server/transfer"
)

// Returns a single server from the collection of servers.
func getServer(c *gin.Context) {
	c.JSON(http.StatusOK, ExtractServer(c).ToAPIResponse())
}

// Returns the logs for a given server instance.
func getServerLogs(c *gin.Context) {
	s := middleware.ExtractServer(c)

	l, _ := strconv.Atoi(c.DefaultQuery("size", "100"))
	if l <= 0 {
		l = 100
	} else if l > 100 {
		l = 100
	}

	out, err := s.ReadLogfile(l)
	if err != nil {
		middleware.CaptureAndAbort(c, err)
		return
	}

	c.JSON(http.StatusOK, gin.H{"data": out})
}

// getServerInstallLogs reads the installation log file for a server and returns
// the portion of the file after the "Script Output" section header.
// If the header is not found, it returns the entire file content.
// If the file cannot be read, it returns an error response.
func getServerInstallLogs(c *gin.Context) {
	s := middleware.ExtractServer(c)
	ID := s.ID()

	filename := filepath.Join(config.Get().System.LogDirectory, "install", ID+".log")

	content, err := os.ReadFile(filename)
	if err != nil {
		c.JSON(http.StatusInternalServerError, gin.H{"error": "failed to read the log for the installation process."})
		return
	}

	// Try to find the script output section
	parts := strings.SplitN(string(content), "| Script Output\n| ------------------------------\n", 2)
	var output string
	if len(parts) == 2 {
		output = parts[1]
	} else {
		// If header not found, return full file
		output = string(content)
	}

	c.JSON(http.StatusOK, gin.H{"data": output})
}

// Handles a request to control the power state of a server. If the action being passed
// through is invalid a 404 is returned. Otherwise, a HTTP/202 Accepted response is returned
// and the actual power action is run asynchronously so that we don't have to block the
// request until a potentially slow operation completes.
//
// This is done because for the most part the Panel is using websockets to determine when
// things are happening, so theres no reason to sit and wait for a request to finish. We'll
// just see over the socket if something isn't working correctly.
func postServerPower(c *gin.Context) {
	s := ExtractServer(c)

	var data struct {
		Action      server.PowerAction `json:"action"`
		WaitSeconds int                `json:"wait_seconds"`
	}

	if err := c.BindJSON(&data); err != nil {
		return
	}

	if !data.Action.IsValid() {
		c.AbortWithStatusJSON(http.StatusUnprocessableEntity, gin.H{
			"error": "The power action provided was not valid, should be one of \"stop\", \"start\", \"restart\", \"kill\"",
		})
		return
	}

	// Because we route all of the actual bootup process to a separate thread we need to
	// check the suspension status here, otherwise the user will hit the endpoint and then
	// just sit there wondering why it returns a success but nothing actually happens.
	//
	// We don't really care about any of the other actions at this point, they'll all result
	// in the process being stopped, which should have happened anyways if the server is suspended.
	if (data.Action == server.PowerActionStart || data.Action == server.PowerActionRestart) && s.IsSuspended() {
		c.AbortWithStatusJSON(http.StatusBadRequest, gin.H{
			"error": "Cannot start or restart a server that is suspended.",
		})
		return
	}

	// Pass the actual heavy processing off to a separate thread to handle so that
	// we can immediately return a response from the server. Some of these actions
	// can take quite some time, especially stopping or restarting.
	go func(s *server.Server) {
		if data.WaitSeconds < 0 || data.WaitSeconds > 300 {
			data.WaitSeconds = 30
		}
		if err := s.HandlePowerAction(data.Action, data.WaitSeconds); err != nil {
			if errors.Is(err, context.DeadlineExceeded) {
				s.Log().WithField("action", data.Action).WithField("error", err).Warn("could not process server power action")
			} else if errors.Is(err, server.ErrIsRunning) {
				// Do nothing, this isn't something we care about for logging,
			} else {
				s.Log().WithFields(log.Fields{"action": data.Action, "wait_seconds": data.WaitSeconds, "error": err}).
					Error("encountered error processing a server power action in the background")
			}
		}
	}(s)

	c.Status(http.StatusAccepted)
}

// Sends an array of commands to a running server instance.
func postServerCommands(c *gin.Context) {
	s := ExtractServer(c)

	if running, err := s.Environment.IsRunning(c.Request.Context()); err != nil {
		middleware.CaptureAndAbort(c, err)
		return
	} else if !running {
		c.AbortWithStatusJSON(http.StatusBadGateway, gin.H{
			"error": "Cannot send commands to a stopped server instance.",
		})
		return
	}

	var data struct {
		Commands []string `json:"commands"`
	}
	// BindJSON sends 400 if the request fails, all we need to do is return
	if err := c.BindJSON(&data); err != nil {
		return
	}

	for _, command := range data.Commands {
		if err := s.Environment.SendCommand(command); err != nil {
			s.Log().WithFields(log.Fields{"command": command, "error": err}).Warn("failed to send command to server instance")
		}
	}

	c.Status(http.StatusNoContent)
}

// postServerSync will accept a POST request and trigger a re-sync of the given
// server against the Panel. This can be manually triggered when needed by an
// external system, or triggered by the Panel itself when modifications are made
// to the build of a server internally.
func postServerSync(c *gin.Context) {
	s := ExtractServer(c)

	if err := s.Sync(); err != nil {
		middleware.CaptureAndAbort(c, err)
	} else {
		c.Status(http.StatusNoContent)
	}
}

// Performs a server installation in a background thread.
func postServerInstall(c *gin.Context) {
	s := ExtractServer(c)

	go func(s *server.Server) {
		s.Log().Info("syncing server state with remote source before executing installation process")
		if err := s.Sync(); err != nil {
			s.Log().WithField("error", err).Error("failed to sync server state with Panel")
			return
		}

		if err := s.Install(); err != nil {
			s.Log().WithField("error", err).Error("failed to execute server installation process")
		}
	}(s)

	c.Status(http.StatusAccepted)
}

// Reinstalls a server.
func postServerReinstall(c *gin.Context) {
	s := ExtractServer(c)

	if s.ExecutingPowerAction() {
		c.AbortWithStatusJSON(http.StatusConflict, gin.H{
			"error": "Cannot execute server reinstall event while another power action is running.",
		})
		return
	}

	go func(s *server.Server) {
		if err := s.Reinstall(); err != nil {
			s.Log().WithField("error", err).Error("failed to complete server re-install process")
		}
	}(s)

	c.Status(http.StatusAccepted)
}

// Deletes a server from the wings daemon and dissociate its objects.
func deleteServer(c *gin.Context) {
	s := middleware.ExtractServer(c)
	ID := s.ID()
	// Immediately suspend the server to prevent a user from attempting
	// to start it while this process is running.
	s.Config().SetSuspended(true)

	// Notify all websocket clients that the server is being deleted.
	// This is useful for two reasons, one to tell clients not to bother
	// retrying to connect to the websocket.  And two, for transfers when
	// the server has been successfully transferred to another node, and
	// the client needs to switch to the new node.
	if s.IsTransferring() {
		s.Events().Publish(server.TransferStatusEvent, transfer.StatusCompleted)
	}
	s.Events().Publish(server.DeletedEvent, nil)

	s.CleanupForDestroy()

	// Remove any pending remote file downloads for the server.
	for _, dl := range downloader.ByServer(s.ID()) {
		dl.Cancel()
	}

	// Remove the install log from this server
	filename := filepath.Join(config.Get().System.LogDirectory, "install", ID+".log")
	err := os.Remove(filename)
<<<<<<< HEAD
	if err != nil && !errors.Is(err, os.ErrNotExist) {
=======
	if err != nil && !os.IsNotExist(err) {
>>>>>>> 29935d68
		log.WithFields(log.Fields{"server_id": ID, "error": err}).Warn("failed to remove server install log during deletion process")
	}

	// Remove all server backups unless config setting is specified
	if config.Get().System.Backups.RemoveBackupsOnServerDelete == true {
		if err := s.RemoveAllServerBackups(c); err != nil {
			middleware.CaptureAndAbort(c, err)
			return
		}
	}

	// Destroy the environment; in Docker this will handle a running container and
	// forcibly terminate it before removing the container, so we do not need to handle
	// that here.
	if err := s.Environment.Destroy(); err != nil {
		middleware.CaptureAndAbort(c, err)
		return
	}

	// Once the environment is terminated, remove the server files from the system. This is
	// done in a separate process since failure is not the end of the world and can be
	// manually cleaned up after the fact.
	//
	// In addition, servers with large amounts of files can take some time to finish deleting,
	// so we don't want to block the HTTP call while waiting on this.
	go func(s *server.Server) {
		fs := s.Filesystem()
		p := fs.Path()
		_ = fs.UnixFS().Close()
		if err := os.RemoveAll(p); err != nil {
			log.WithFields(log.Fields{"path": p, "error": err}).Warn("failed to remove server files during deletion process")
		}
	}(s)

	middleware.ExtractManager(c).Remove(func(server *server.Server) bool {
		return server.ID() == s.ID()
	})

	c.Status(http.StatusNoContent)
}

// Adds any of the JTIs passed through in the body to the deny list for the websocket
// preventing any JWT generated before the current time from being used to connect to
// the socket or send along commands.
func postServerDenyWSTokens(c *gin.Context) {
	var data struct {
		JTIs []string `json:"jtis"`
	}

	if err := c.BindJSON(&data); err != nil {
		return
	}

	for _, jti := range data.JTIs {
		tokens.DenyJTI(jti)
	}

	c.Status(http.StatusNoContent)
}

func deleteAllServerBackups(c *gin.Context) {
	s := ExtractServer(c)

	if err := s.RemoveAllServerBackups(c); err != nil {
		middleware.CaptureAndAbort(c, err)
	} else {
		c.Status(http.StatusNoContent)
	}
}<|MERGE_RESOLUTION|>--- conflicted
+++ resolved
@@ -249,11 +249,7 @@
 	// Remove the install log from this server
 	filename := filepath.Join(config.Get().System.LogDirectory, "install", ID+".log")
 	err := os.Remove(filename)
-<<<<<<< HEAD
-	if err != nil && !errors.Is(err, os.ErrNotExist) {
-=======
 	if err != nil && !os.IsNotExist(err) {
->>>>>>> 29935d68
 		log.WithFields(log.Fields{"server_id": ID, "error": err}).Warn("failed to remove server install log during deletion process")
 	}
 
